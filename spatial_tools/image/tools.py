--- conflicted
+++ resolved
@@ -117,11 +117,8 @@
 
     Params
     ---------
-<<<<<<< HEAD
     img: M, N[, C] np.array
-=======
-    img: np.array
->>>>>>> 8755b8aa
+    img: np.array
         rgb image in uint8 format.
     feature_name: str
         name of feature for string id
@@ -171,15 +168,9 @@
         for q in quantiles:
             stats[f'{feature}_quantile_{q}_ch_{c}'] = np.quantile(img[:, :, c], q)
         if mean:
-<<<<<<< HEAD
             stats[f'{feature}_mean_ch_{c}'] = np.mean(img[:, :, c])
         if std:
             stats[f'{feature}_std_ch_{c}'] = np.std(img[:, :, c])
-=======
-            stats[f'{feature}_mean_ch_{c}'] = np.mean(img[:, :, c], q)
-        if std:
-            stats[f'{feature}_std_ch_{c}'] = np.std(img[:, :, c], q)
->>>>>>> 8755b8aa
     return stats
 
 
