--- conflicted
+++ resolved
@@ -326,15 +326,10 @@
         else:
             yield adata
 
-<<<<<<< HEAD
 def _compare_niche_definitions(adata: AnnData,
                                niche_definitions: list):
     """Given different clustering results, compare them using different scores."""
 
-=======
-
-def _compare_niche_definitions(adata: AnnData, niche_definitions: list) -> dict[str, pd.DataFrame]:
->>>>>>> 2b5ef61f
     result = pd.DataFrame(index=niche_definitions, columns=niche_definitions, data=None, dtype=float)
     combinations = list(itertools.combinations_with_replacement(niche_definitions, 2))
     scores = {"ARI:": adjusted_rand_score, "NMI": normalized_mutual_info_score, "FMI": fowlkes_mallows_score}
